import unittest
from pyuaf.util.unittesting import parseArgs

import importlib

ARGS = parseArgs()

ALL_MODULES = [ "primitives",
                "expandednodeid",
                "localizedtext",
                "mask",
                "address",
                "nodeid",
                "nodeididentifier",
                "qualifiedname",
                "relativepathelement",
                "datetime",
                "browsepath",
                "statusdiagnostics",
                "status",
                "variant",
                "datavalue",
                "applicationdescription",
                "modificationinfo",
                "simpleattributeoperand",
                "usertokenpolicy",
                "endpointdescription",
                "referencedescription",
<<<<<<< HEAD
                "pkiidentity"
=======
                "enumvalue"
>>>>>>> 31f1ae3e
              ]


################ add the current path to sys.path ################ 
# This is needed if other python scripts need to be able to import
# this module.
# See http://stackoverflow.com/questions/279237/import-a-module-from-a-relative-path
import os, sys, inspect
# realpath() with make your script run, even if you symlink it :)
cmd_folder = os.path.realpath(os.path.abspath(os.path.split(inspect.getfile( inspect.currentframe() ))[0]))
if cmd_folder not in sys.path:
    sys.path.insert(0, cmd_folder)
##################################################################


def suite(args=None):
    if args is not None:
        global ARGS
        ARGS = args
        
    suite = unittest.TestSuite()
    
    import util.address
    
    for module in ALL_MODULES:
        
        importedModule = __import__("util.%s" %module, fromlist=["suite"])
        importedSuite  = importedModule.suite(ARGS)
        
        suite.addTest(importedSuite)
    
    return suite


if __name__ == '__main__':
    unittest.TextTestRunner(verbosity = ARGS.verbosity).run(suite())<|MERGE_RESOLUTION|>--- conflicted
+++ resolved
@@ -26,11 +26,8 @@
                 "usertokenpolicy",
                 "endpointdescription",
                 "referencedescription",
-<<<<<<< HEAD
-                "pkiidentity"
-=======
+                "pkiidentity",
                 "enumvalue"
->>>>>>> 31f1ae3e
               ]
 
 
